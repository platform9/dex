--- conflicted
+++ resolved
@@ -100,11 +100,6 @@
 #   format: "text" # can also be "json"
 
 # Default values shown below
-<<<<<<< HEAD
-oauth2:
-    # use ["code", "token", "id_token"] to enable implicit flow for web-only clients
-    responseTypes: [ "code", "id_token" ] # also allowed are "token" and "id_token"
-=======
 # oauth2:
     # grantTypes determines the allowed set of authorization flows.
 #   grantTypes:
@@ -117,17 +112,16 @@
     # responseTypes determines the allowed response contents of a successful authorization flow.
     # use ["code", "token", "id_token"] to enable implicit flow for web-only clients.
 #   responseTypes: [ "code" ] # also allowed are "token" and "id_token"
->>>>>>> a1994815
     # By default, Dex will ask for approval to share data with application
     # (approval for sharing data from connected IdP to Dex is separate process on IdP)
-    skipApprovalScreen: false
+    # skipApprovalScreen: false
     # If only one authentication method is enabled, the default behavior is to
     # go directly to it. For connected IdPs, this redirects the browser away
     # from application to upstream provider such as the Google login page
 #   alwaysShowLoginScreen: false
     # Uncomment the passwordConnector to use a specific connector for password grants
     # passwordConnector: uber-cabs
-    defaultPasswordConnector: uber-cabs
+    # defaultPasswordConnector: uber-cabs
 
 
 # Instead of reading from an external storage, use this list of clients.
