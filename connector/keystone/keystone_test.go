package keystone

import (
	"bytes"
	"context"
	"encoding/json"
	"io"
	"log/slog"
	"net/http"
	"os"
	"reflect"
	"strings"
	"testing"

	"github.com/dexidp/dex/connector"
)

const (
	invalidPass = "WRONG_PASS"

	testUser          = "test_user"
	testPass          = "test_pass"
	testEmail         = "test@example.com"
	testGroup         = "test_group"
	testDomainAltName = "altdomain"
	testDomainID      = "default"
	testDomainName    = "Default"
)

var (
	keystoneURL      = ""
	keystoneAdminURL = ""
	adminUser        = ""
	adminPass        = ""
	authTokenURL     = ""
	usersURL         = ""
	groupsURL        = ""
	domainsURL       = ""
)

type userReq struct {
	Name     string   `json:"name"`
	Email    string   `json:"email"`
	Enabled  bool     `json:"enabled"`
	Password string   `json:"password"`
	Roles    []string `json:"roles"`
	DomainID string   `json:"domain_id,omitempty"`
}

type domainResponse struct {
	Domain domainKeystone `json:"domain"`
}

type domainsResponse struct {
	Domains []domainKeystone `json:"domains"`
}

type groupResponse struct {
	Group struct {
		ID string `json:"id"`
	} `json:"group"`
}

func getAdminToken(t *testing.T, adminName, adminPass string) (token, id string) {
	t.Helper()
	jsonData := loginRequestData{
		auth: auth{
			Identity: identity{
				Methods: []string{"password"},
				Password: password{
					User: user{
						Name:     adminName,
						Domain:   domainKeystone{ID: testDomainID},
						Password: adminPass,
					},
				},
			},
		},
	}

	body, err := json.Marshal(jsonData)
	if err != nil {
		t.Fatal(err)
	}

	req, err := http.NewRequest("POST", authTokenURL, bytes.NewBuffer(body))
	if err != nil {
		t.Fatalf("keystone: failed to obtain admin token: %v\n", err)
	}

	req.Header.Set("Content-Type", "application/json")
	resp, err := http.DefaultClient.Do(req)
	if err != nil {
		t.Fatal(err)
	}

	token = resp.Header.Get("X-Subject-Token")

	data, err := io.ReadAll(resp.Body)
	if err != nil {
		t.Fatal(err)
	}
	defer resp.Body.Close()

	tokenResp := new(tokenResponse)
	err = json.Unmarshal(data, &tokenResp)
	if err != nil {
		t.Fatal(err)
	}
	return token, tokenResp.Token.User.ID
}

func getOrCreateDomain(t *testing.T, token, domainName string) string {
	t.Helper()

	domainSearchURL := domainsURL + "?name=" + domainName
	reqGet, err := http.NewRequest("GET", domainSearchURL, nil)
	if err != nil {
		t.Fatal(err)
	}

	reqGet.Header.Set("X-Auth-Token", token)
	reqGet.Header.Add("Content-Type", "application/json")
	respGet, err := http.DefaultClient.Do(reqGet)
	if err != nil {
		t.Fatal(err)
	}

	dataGet, err := io.ReadAll(respGet.Body)
	if err != nil {
		t.Fatal(err)
	}
	defer respGet.Body.Close()

	domainsResp := new(domainsResponse)
	err = json.Unmarshal(dataGet, &domainsResp)
	if err != nil {
		t.Fatal(err)
	}

	if len(domainsResp.Domains) >= 1 {
		return domainsResp.Domains[0].ID
	}

	createDomainData := map[string]interface{}{
		"domain": map[string]interface{}{
			"name":    domainName,
			"enabled": true,
		},
	}

	body, err := json.Marshal(createDomainData)
	if err != nil {
		t.Fatal(err)
	}

	req, err := http.NewRequest("POST", domainsURL, bytes.NewBuffer(body))
	if err != nil {
		t.Fatal(err)
	}
	req.Header.Set("X-Auth-Token", token)
	req.Header.Add("Content-Type", "application/json")
	resp, err := http.DefaultClient.Do(req)
	if err != nil {
		t.Fatal(err)
	}

	if resp.StatusCode != 201 {
		t.Fatalf("failed to create domain %s", domainName)
	}

	data, err := io.ReadAll(resp.Body)
	if err != nil {
		t.Fatal(err)
	}
	defer resp.Body.Close()

	domainResp := new(domainResponse)
	err = json.Unmarshal(data, &domainResp)
	if err != nil {
		t.Fatal(err)
	}

	return domainResp.Domain.ID
}

func createUser(t *testing.T, token, domainID, userName, userEmail, userPass string) string {
	t.Helper()

	createUserData := map[string]interface{}{
		"user": userReq{
			DomainID: domainID,
			Name:     userName,
			Email:    userEmail,
			Enabled:  true,
			Password: userPass,
			Roles:    []string{"admin"},
		},
	}

	body, err := json.Marshal(createUserData)
	if err != nil {
		t.Fatal(err)
	}

	req, err := http.NewRequest("POST", usersURL, bytes.NewBuffer(body))
	if err != nil {
		t.Fatal(err)
	}
	req.Header.Set("X-Auth-Token", token)
	req.Header.Add("Content-Type", "application/json")
	resp, err := http.DefaultClient.Do(req)
	if err != nil {
		t.Fatal(err)
	}

	data, err := io.ReadAll(resp.Body)
	if err != nil {
		t.Fatal(err)
	}
	defer resp.Body.Close()

	userResp := new(userResponse)
	err = json.Unmarshal(data, &userResp)
	if err != nil {
		t.Fatal(err)
	}

	return userResp.User.ID
}

// delete group or user
func deleteResource(t *testing.T, token, id, uri string) {
	t.Helper()

	deleteURI := uri + id
	req, err := http.NewRequest("DELETE", deleteURI, nil)
	if err != nil {
		t.Fatalf("error: %v", err)
	}
	req.Header.Set("X-Auth-Token", token)

	resp, err := http.DefaultClient.Do(req)
	if err != nil {
		t.Fatalf("error: %v", err)
	}
	defer resp.Body.Close()
}

func createGroup(t *testing.T, token, description, name string) string {
	t.Helper()

	createGroupData := map[string]interface{}{
		"group": map[string]interface{}{
			"name":        name,
			"description": description,
		},
	}

	body, err := json.Marshal(createGroupData)
	if err != nil {
		t.Fatal(err)
	}

	req, err := http.NewRequest("POST", groupsURL, bytes.NewBuffer(body))
	if err != nil {
		t.Fatal(err)
	}
	req.Header.Set("X-Auth-Token", token)
	req.Header.Add("Content-Type", "application/json")
	resp, err := http.DefaultClient.Do(req)
	if err != nil {
		t.Fatal(err)
	}

	data, err := io.ReadAll(resp.Body)
	if err != nil {
		t.Fatal(err)
	}
	defer resp.Body.Close()

	groupResp := new(groupResponse)
	err = json.Unmarshal(data, &groupResp)
	if err != nil {
		t.Fatal(err)
	}

	return groupResp.Group.ID
}

func addUserToGroup(t *testing.T, token, groupID, userID string) error {
	t.Helper()
	uri := groupsURL + groupID + "/users/" + userID
	req, err := http.NewRequest("PUT", uri, nil)
	if err != nil {
		return err
	}
	req.Header.Set("X-Auth-Token", token)

	resp, err := http.DefaultClient.Do(req)
	if err != nil {
		t.Fatalf("error: %v", err)
	}
	defer resp.Body.Close()

	return nil
}

func TestIncorrectCredentialsLogin(t *testing.T) {
	setupVariables(t)
	c := conn{
		client: http.DefaultClient,
<<<<<<< HEAD
		Host:   keystoneURL, Domain: domainKeystone{ID: testDomainID},
=======
		Host:   keystoneAdminURL, Domain: domainKeystone{ID: testDomainID},
>>>>>>> 366d1f2e
		AdminUsername: adminUser, AdminPassword: adminPass,
		Logger: slog.New(slog.NewTextHandler(io.Discard, nil)),
	}
	s := connector.Scopes{OfflineAccess: true, Groups: true}
	_, validPW, err := c.Login(context.Background(), s, adminUser, invalidPass)

	if validPW {
		t.Fatal("Incorrect password check")
	}

	if err == nil {
		t.Fatal("Error should be returned when invalid password is provided")
	}

	if !strings.Contains(err.Error(), "401") {
		t.Fatal("Unrecognized error, expecting 401")
	}
}

func TestValidUserLogin(t *testing.T) {
	setupVariables(t)
	token, _ := getAdminToken(t, adminUser, adminPass)

	type tUser struct {
		createDomain bool
		domain       domainKeystone
		username     string
		email        string
		password     string
	}

	type expect struct {
		username      string
		email         string
		verifiedEmail bool
	}

	tests := []struct {
		name     string
		input    tUser
		expected expect
	}{
		{
			name: "test with email address",
			input: tUser{
				createDomain: false,
				domain:       domainKeystone{ID: testDomainID},
				username:     testUser,
				email:        testEmail,
				password:     testPass,
			},
			expected: expect{
				username:      testUser,
				email:         testEmail,
				verifiedEmail: true,
			},
		},
		{
			name: "test without email address",
			input: tUser{
				createDomain: false,
				domain:       domainKeystone{ID: testDomainID},
				username:     testUser,
				email:        "",
				password:     testPass,
			},
			expected: expect{
				username:      testUser,
				email:         "",
				verifiedEmail: false,
			},
		},
		{
			name: "test with default domain Name",
			input: tUser{
				createDomain: false,
				domain:       domainKeystone{Name: testDomainName},
				username:     testUser,
				email:        testEmail,
				password:     testPass,
			},
			expected: expect{
				username:      testUser,
				email:         testEmail,
				verifiedEmail: true,
			},
		},
		{
			name: "test with custom domain Name",
			input: tUser{
				createDomain: true,
				domain:       domainKeystone{Name: testDomainAltName},
				username:     testUser,
				email:        testEmail,
				password:     testPass,
			},
			expected: expect{
				username:      testUser,
				email:         testEmail,
				verifiedEmail: true,
			},
		},
		{
			name: "test with custom domain ID",
			input: tUser{
				createDomain: true,
				domain:       domainKeystone{},
				username:     testUser,
				email:        testEmail,
				password:     testPass,
			},
			expected: expect{
				username:      testUser,
				email:         testEmail,
				verifiedEmail: true,
			},
		},
	}

	for _, tt := range tests {
		t.Run(tt.name, func(t *testing.T) {
			domainID := ""
			if tt.input.createDomain == true {
				domainID = getOrCreateDomain(t, token, testDomainAltName)
				t.Logf("getOrCreateDomain ID: %s\n", domainID)

				// if there was nothing set then use the dynamically generated domain ID
				if tt.input.domain.ID == "" && tt.input.domain.Name == "" {
					tt.input.domain.ID = domainID
				}
			}
			userID := createUser(t, token, domainID, tt.input.username, tt.input.email, tt.input.password)
			defer deleteResource(t, token, userID, usersURL)

			c := conn{
				client: http.DefaultClient,
<<<<<<< HEAD
				Host:   keystoneURL, Domain: tt.input.domain,
=======
				Host:   keystoneAdminURL, Domain: tt.input.domain,
>>>>>>> 366d1f2e
				AdminUsername: adminUser, AdminPassword: adminPass,
				Logger: slog.New(slog.NewTextHandler(io.Discard, nil)),
			}
			s := connector.Scopes{OfflineAccess: true, Groups: true}
			identity, validPW, err := c.Login(context.Background(), s, tt.input.username, tt.input.password)
			if err != nil {
				t.Fatalf("Login failed for user %s: %v", tt.input.username, err.Error())
			}
			t.Log(identity)
			if identity.Username != tt.expected.username {
				t.Fatalf("Invalid user. Got: %v. Wanted: %v", identity.Username, tt.expected.username)
			}
			if identity.UserID == "" {
				t.Fatalf("Didn't get any UserID back")
			}
			if identity.Email != tt.expected.email {
				t.Fatalf("Invalid email. Got: %v. Wanted: %v", identity.Email, tt.expected.email)
			}
			if identity.EmailVerified != tt.expected.verifiedEmail {
				t.Fatalf("Invalid verifiedEmail. Got: %v. Wanted: %v", identity.EmailVerified, tt.expected.verifiedEmail)
			}

			if !validPW {
				t.Fatal("Valid password was not accepted")
			}
		})
	}
}

func TestUseRefreshToken(t *testing.T) {
	setupVariables(t)
	token, adminID := getAdminToken(t, adminUser, adminPass)
	groupID := createGroup(t, token, "Test group description", testGroup)
	addUserToGroup(t, token, groupID, adminID)
	defer deleteResource(t, token, groupID, groupsURL)

	c := conn{
		client: http.DefaultClient,
<<<<<<< HEAD
		Host:   keystoneURL, Domain: domainKeystone{ID: testDomainID},
=======
		Host:   keystoneAdminURL, Domain: domainKeystone{ID: testDomainID},
>>>>>>> 366d1f2e
		AdminUsername: adminUser, AdminPassword: adminPass,
		Logger: slog.New(slog.NewTextHandler(io.Discard, nil)),
	}
	s := connector.Scopes{OfflineAccess: true, Groups: true}

	identityLogin, _, err := c.Login(context.Background(), s, adminUser, adminPass)
	if err != nil {
		t.Fatal(err.Error())
	}

	identityRefresh, err := c.Refresh(context.Background(), s, identityLogin)
	if err != nil {
		t.Fatal(err.Error())
	}

	// Custom connector may return additional role-derived groups; ensure our test group is present.
	found := false
	for _, g := range identityRefresh.Groups {
		if g == testGroup {
			found = true
			break
		}
	}
	if !found {
		t.Fatalf("expected group %q to be present in %v", testGroup, identityRefresh.Groups)
	}
}

func TestUseRefreshTokenUserDeleted(t *testing.T) {
	setupVariables(t)
	token, _ := getAdminToken(t, adminUser, adminPass)
	userID := createUser(t, token, "", testUser, testEmail, testPass)

	c := conn{
		client: http.DefaultClient,
<<<<<<< HEAD
		Host:   keystoneURL, Domain: domainKeystone{ID: testDomainID},
=======
		Host:   keystoneAdminURL, Domain: domainKeystone{ID: testDomainID},
>>>>>>> 366d1f2e
		AdminUsername: adminUser, AdminPassword: adminPass,
		Logger: slog.New(slog.NewTextHandler(io.Discard, nil)),
	}
	s := connector.Scopes{OfflineAccess: true, Groups: true}

	identityLogin, _, err := c.Login(context.Background(), s, testUser, testPass)
	if err != nil {
		t.Fatal(err.Error())
	}

	_, err = c.Refresh(context.Background(), s, identityLogin)
	if err != nil {
		t.Fatal(err.Error())
	}

	deleteResource(t, token, userID, usersURL)
	_, err = c.Refresh(context.Background(), s, identityLogin)

	if !strings.Contains(err.Error(), "does not exist") {
		t.Errorf("unexpected error: %s", err.Error())
	}
}

func TestUseRefreshTokenGroupsChanged(t *testing.T) {
	setupVariables(t)
	token, _ := getAdminToken(t, adminUser, adminPass)
	userID := createUser(t, token, "", testUser, testEmail, testPass)
	defer deleteResource(t, token, userID, usersURL)

	c := conn{
		client: http.DefaultClient,
<<<<<<< HEAD
		Host:   keystoneURL, Domain: domainKeystone{ID: testDomainID},
=======
		Host:   keystoneAdminURL, Domain: domainKeystone{ID: testDomainID},
>>>>>>> 366d1f2e
		AdminUsername: adminUser, AdminPassword: adminPass,
		Logger: slog.New(slog.NewTextHandler(io.Discard, nil)),
	}
	s := connector.Scopes{OfflineAccess: true, Groups: true}

	identityLogin, _, err := c.Login(context.Background(), s, testUser, testPass)
	if err != nil {
		t.Fatal(err.Error())
	}

	identityRefresh, err := c.Refresh(context.Background(), s, identityLogin)
	if err != nil {
		t.Fatal(err.Error())
	}

	// With custom connector, initial groups may not be empty due to role-derived groups.
	// Assert that our test group is not present initially.
	for _, g := range identityRefresh.Groups {
		if g == testGroup {
			t.Fatalf("did not expect group %q to be present initially: %v", testGroup, identityRefresh.Groups)
		}
	}

	groupID := createGroup(t, token, "Test group", testGroup)
	addUserToGroup(t, token, groupID, userID)
	defer deleteResource(t, token, groupID, groupsURL)

	identityRefresh, err = c.Refresh(context.Background(), s, identityLogin)
	if err != nil {
		t.Fatal(err.Error())
	}

	// Ensure our test group is present after adding it.
	found := false
	for _, g := range identityRefresh.Groups {
		if g == testGroup {
			found = true
			break
		}
	}
	if !found {
		t.Fatalf("expected group %q to be present after change in %v", testGroup, identityRefresh.Groups)
	}
}

func TestNoGroupsInScope(t *testing.T) {
	setupVariables(t)
	token, _ := getAdminToken(t, adminUser, adminPass)
	userID := createUser(t, token, "", testUser, testEmail, testPass)
	defer deleteResource(t, token, userID, usersURL)

	c := conn{
		client: http.DefaultClient,
<<<<<<< HEAD
		Host:   keystoneURL, Domain: domainKeystone{ID: testDomainID},
=======
		Host:   keystoneAdminURL, Domain: domainKeystone{ID: testDomainID},
>>>>>>> 366d1f2e
		AdminUsername: adminUser, AdminPassword: adminPass,
		Logger: slog.New(slog.NewTextHandler(io.Discard, nil)),
	}
	s := connector.Scopes{OfflineAccess: true, Groups: false}

	groupID := createGroup(t, token, "Test group", testGroup)
	addUserToGroup(t, token, groupID, userID)
	defer deleteResource(t, token, groupID, groupsURL)

	identityLogin, _, err := c.Login(context.Background(), s, testUser, testPass)
	if err != nil {
		t.Fatal(err.Error())
	}
	expectEquals(t, 0, len(identityLogin.Groups))

	identityRefresh, err := c.Refresh(context.Background(), s, identityLogin)
	if err != nil {
		t.Fatal(err.Error())
	}
	expectEquals(t, 0, len(identityRefresh.Groups))
}

func setupVariables(t *testing.T) {
	keystoneURLEnv := "DEX_KEYSTONE_URL"
	keystoneAdminURLEnv := "DEX_KEYSTONE_ADMIN_URL"
	keystoneAdminUserEnv := "DEX_KEYSTONE_ADMIN_USER"
	keystoneAdminPassEnv := "DEX_KEYSTONE_ADMIN_PASS"
	keystoneURL = os.Getenv(keystoneURLEnv)
	if keystoneURL == "" {
		t.Skipf("variable %q not set, skipping keystone connector tests\n", keystoneURLEnv)
		return
	}
	keystoneAdminURL = os.Getenv(keystoneAdminURLEnv)
	if keystoneAdminURL == "" {
		t.Skipf("variable %q not set, skipping keystone connector tests\n", keystoneAdminURLEnv)
		return
	}
	adminUser = os.Getenv(keystoneAdminUserEnv)
	if adminUser == "" {
		t.Skipf("variable %q not set, skipping keystone connector tests\n", keystoneAdminUserEnv)
		return
	}
	adminPass = os.Getenv(keystoneAdminPassEnv)
	if adminPass == "" {
		t.Skipf("variable %q not set, skipping keystone connector tests\n", keystoneAdminPassEnv)
		return
	}
	authTokenURL = keystoneURL + "/v3/auth/tokens/"
	usersURL = keystoneAdminURL + "/v3/users/"
	groupsURL = keystoneAdminURL + "/v3/groups/"
	domainsURL = keystoneAdminURL + "/v3/domains/"
}

func expectEquals(t *testing.T, a interface{}, b interface{}) {
	if !reflect.DeepEqual(a, b) {
		t.Errorf("Expected %v to be equal %v", a, b)
	}
}<|MERGE_RESOLUTION|>--- conflicted
+++ resolved
@@ -310,11 +310,7 @@
 	setupVariables(t)
 	c := conn{
 		client: http.DefaultClient,
-<<<<<<< HEAD
-		Host:   keystoneURL, Domain: domainKeystone{ID: testDomainID},
-=======
 		Host:   keystoneAdminURL, Domain: domainKeystone{ID: testDomainID},
->>>>>>> 366d1f2e
 		AdminUsername: adminUser, AdminPassword: adminPass,
 		Logger: slog.New(slog.NewTextHandler(io.Discard, nil)),
 	}
@@ -451,11 +447,7 @@
 
 			c := conn{
 				client: http.DefaultClient,
-<<<<<<< HEAD
-				Host:   keystoneURL, Domain: tt.input.domain,
-=======
 				Host:   keystoneAdminURL, Domain: tt.input.domain,
->>>>>>> 366d1f2e
 				AdminUsername: adminUser, AdminPassword: adminPass,
 				Logger: slog.New(slog.NewTextHandler(io.Discard, nil)),
 			}
@@ -494,11 +486,7 @@
 
 	c := conn{
 		client: http.DefaultClient,
-<<<<<<< HEAD
-		Host:   keystoneURL, Domain: domainKeystone{ID: testDomainID},
-=======
 		Host:   keystoneAdminURL, Domain: domainKeystone{ID: testDomainID},
->>>>>>> 366d1f2e
 		AdminUsername: adminUser, AdminPassword: adminPass,
 		Logger: slog.New(slog.NewTextHandler(io.Discard, nil)),
 	}
@@ -534,11 +522,7 @@
 
 	c := conn{
 		client: http.DefaultClient,
-<<<<<<< HEAD
-		Host:   keystoneURL, Domain: domainKeystone{ID: testDomainID},
-=======
 		Host:   keystoneAdminURL, Domain: domainKeystone{ID: testDomainID},
->>>>>>> 366d1f2e
 		AdminUsername: adminUser, AdminPassword: adminPass,
 		Logger: slog.New(slog.NewTextHandler(io.Discard, nil)),
 	}
@@ -570,11 +554,7 @@
 
 	c := conn{
 		client: http.DefaultClient,
-<<<<<<< HEAD
-		Host:   keystoneURL, Domain: domainKeystone{ID: testDomainID},
-=======
 		Host:   keystoneAdminURL, Domain: domainKeystone{ID: testDomainID},
->>>>>>> 366d1f2e
 		AdminUsername: adminUser, AdminPassword: adminPass,
 		Logger: slog.New(slog.NewTextHandler(io.Discard, nil)),
 	}
@@ -628,11 +608,7 @@
 
 	c := conn{
 		client: http.DefaultClient,
-<<<<<<< HEAD
-		Host:   keystoneURL, Domain: domainKeystone{ID: testDomainID},
-=======
 		Host:   keystoneAdminURL, Domain: domainKeystone{ID: testDomainID},
->>>>>>> 366d1f2e
 		AdminUsername: adminUser, AdminPassword: adminPass,
 		Logger: slog.New(slog.NewTextHandler(io.Discard, nil)),
 	}
