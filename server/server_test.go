--- conflicted
+++ resolved
@@ -1769,13 +1769,8 @@
 		},
 		{
 			name:      "With password connector",
-<<<<<<< HEAD
 			config:    func(c *Config) { c.DefaultPasswordConnector = "local" },
-			resGrants: []string{grantTypeAuthorizationCode, grantTypePassword, grantTypeRefreshToken, grantTypeDeviceCode},
-=======
-			config:    func(c *Config) { c.PasswordConnector = "local" },
 			resGrants: []string{grantTypeAuthorizationCode, grantTypePassword, grantTypeRefreshToken, grantTypeDeviceCode, grantTypeTokenExchange},
->>>>>>> a1994815
 		},
 		{
 			name:      "With token response",
