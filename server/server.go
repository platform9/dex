--- conflicted
+++ resolved
@@ -262,17 +262,8 @@
 		supportedRes[respType] = true
 	}
 
-<<<<<<< HEAD
-	// if c.PasswordConnector != "" {
-	// 	supportedGrant = append(supportedGrant, grantTypePassword)
-	// }
-
 	if c.DefaultPasswordConnector != "" || c.PasswordConnector != "" {
-		supportedGrant = append(supportedGrant, grantTypePassword)
-=======
-	if c.PasswordConnector != "" {
 		allSupportedGrants[grantTypePassword] = true
->>>>>>> a1994815
 	}
 
 	var supportedGrants []string
@@ -316,12 +307,11 @@
 	}
 
 	s := &Server{
-<<<<<<< HEAD
 		issuerURL:                *issuerURL,
 		connectors:               make(map[string]Connector),
 		storage:                  newKeyCacher(c.Storage, now),
 		supportedResponseTypes:   supportedRes,
-		supportedGrantTypes:      supportedGrant,
+		supportedGrantTypes:      supportedGrants,
 		idTokensValidFor:         value(c.IDTokensValidFor, 24*time.Hour),
 		authRequestsValidFor:     value(c.AuthRequestsValidFor, 24*time.Hour),
 		deviceRequestsValidFor:   value(c.DeviceRequestsValidFor, 5*time.Minute),
@@ -333,23 +323,6 @@
 		passwordConnector:        c.PasswordConnector,
 		defaultPasswordConnector: c.DefaultPasswordConnector,
 		logger:                   c.Logger,
-=======
-		issuerURL:              *issuerURL,
-		connectors:             make(map[string]Connector),
-		storage:                newKeyCacher(c.Storage, now),
-		supportedResponseTypes: supportedRes,
-		supportedGrantTypes:    supportedGrants,
-		idTokensValidFor:       value(c.IDTokensValidFor, 24*time.Hour),
-		authRequestsValidFor:   value(c.AuthRequestsValidFor, 24*time.Hour),
-		deviceRequestsValidFor: value(c.DeviceRequestsValidFor, 5*time.Minute),
-		refreshTokenPolicy:     c.RefreshTokenPolicy,
-		skipApproval:           c.SkipApprovalScreen,
-		alwaysShowLogin:        c.AlwaysShowLoginScreen,
-		now:                    now,
-		templates:              tmpls,
-		passwordConnector:      c.PasswordConnector,
-		logger:                 c.Logger,
->>>>>>> a1994815
 	}
 
 	// Retrieves connector objects in backend storage. This list includes the static connectors
