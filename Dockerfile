ARG BASE_IMAGE=alpine

FROM golang:1.19.13-alpine3.18 AS builder

WORKDIR /usr/local/src/dex

RUN apk add --no-cache --update alpine-sdk ca-certificates openssl

ARG TARGETOS
ARG TARGETARCH
ARG TARGETVARIANT=""

ENV GOOS=${TARGETOS} GOARCH=${TARGETARCH} GOARM=${TARGETVARIANT}

ARG GOPROXY

COPY go.mod go.sum ./
COPY api/v2/go.mod api/v2/go.sum ./api/v2/
RUN go mod download

COPY . .

RUN make release-binary

<<<<<<< HEAD
FROM alpine:3.18.4 AS stager
=======
FROM alpine:3.18.3 AS stager
>>>>>>> 5d1ba4b6

RUN mkdir -p /var/dex
RUN mkdir -p /etc/dex
COPY config.docker.yaml /etc/dex/

<<<<<<< HEAD
FROM alpine:3.18.4 AS gomplate
=======
FROM alpine:3.18.3 AS gomplate
>>>>>>> 5d1ba4b6

ARG TARGETOS
ARG TARGETARCH
ARG TARGETVARIANT

ENV GOMPLATE_VERSION=v3.11.5

RUN wget -O /usr/local/bin/gomplate \
    "https://github.com/hairyhenderson/gomplate/releases/download/${GOMPLATE_VERSION}/gomplate_${TARGETOS:-linux}-${TARGETARCH:-amd64}${TARGETVARIANT}" \
    && chmod +x /usr/local/bin/gomplate

# For Dependabot to detect base image versions
<<<<<<< HEAD
FROM alpine:3.18.4 AS alpine
=======
FROM alpine:3.18.3 AS alpine
>>>>>>> 5d1ba4b6
FROM gcr.io/distroless/static:latest AS distroless

FROM $BASE_IMAGE

# Dex connectors, such as GitHub and Google logins require root certificates.
# Proper installations should manage those certificates, but it's a bad user
# experience when this doesn't work out of the box.
#
# See https://go.dev/src/crypto/x509/root_linux.go for Go root CA bundle locations.
COPY --from=builder /etc/ssl/certs/ca-certificates.crt /etc/ssl/certs/ca-certificates.crt

COPY --from=stager --chown=1001:1001 /var/dex /var/dex
COPY --from=stager --chown=1001:1001 /etc/dex /etc/dex

# Copy module files for CVE scanning / dependency analysis.
COPY --from=builder /usr/local/src/dex/go.mod /usr/local/src/dex/go.sum /usr/local/src/dex/
COPY --from=builder /usr/local/src/dex/api/v2/go.mod /usr/local/src/dex/api/v2/go.sum /usr/local/src/dex/api/v2/

COPY --from=builder /go/bin/dex /usr/local/bin/dex
COPY --from=builder /go/bin/docker-entrypoint /usr/local/bin/docker-entrypoint
COPY --from=builder /usr/local/src/dex/web /srv/dex/web

COPY --from=gomplate /usr/local/bin/gomplate /usr/local/bin/gomplate

USER 1001:1001

ENTRYPOINT ["/usr/local/bin/docker-entrypoint"]
CMD ["dex", "serve", "/etc/dex/config.docker.yaml"]<|MERGE_RESOLUTION|>--- conflicted
+++ resolved
@@ -22,21 +22,14 @@
 
 RUN make release-binary
 
-<<<<<<< HEAD
 FROM alpine:3.18.4 AS stager
-=======
-FROM alpine:3.18.3 AS stager
->>>>>>> 5d1ba4b6
 
 RUN mkdir -p /var/dex
 RUN mkdir -p /etc/dex
 COPY config.docker.yaml /etc/dex/
 
-<<<<<<< HEAD
+
 FROM alpine:3.18.4 AS gomplate
-=======
-FROM alpine:3.18.3 AS gomplate
->>>>>>> 5d1ba4b6
 
 ARG TARGETOS
 ARG TARGETARCH
@@ -49,11 +42,7 @@
     && chmod +x /usr/local/bin/gomplate
 
 # For Dependabot to detect base image versions
-<<<<<<< HEAD
 FROM alpine:3.18.4 AS alpine
-=======
-FROM alpine:3.18.3 AS alpine
->>>>>>> 5d1ba4b6
 FROM gcr.io/distroless/static:latest AS distroless
 
 FROM $BASE_IMAGE
